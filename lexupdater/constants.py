"""Constant values used by lexupdater.

* Load config values into python structures
* Validation schemas for the configurable input rules, exemptions and dialects.
* SQL query template strings to create tables, insert values, update entries
and select entries.
"""

from schema import Schema, Optional
import pandera as pa
from pandera import Column, DataFrameSchema


# Define validation Schemas
dialect_schema = Schema([
    "e_spoken",
    "e_written",
    "sw_spoken",
    "sw_written",
    "w_spoken",
    "w_written",
    "t_spoken",
    "t_written",
    "n_spoken",
    "n_written",
])

constraint_schema = Schema({
    "field": str,
    "pattern": str,
    "is_regex": bool
})

rule_schema = Schema({
    "pattern": str,
    "repl": str,
    "constraints": [Optional(constraint_schema.schema)],
})

ruleset_schema = Schema({
    "areas": dialect_schema.schema,
    "name": str,
    "rules": [rule_schema.schema],
})

exemption_schema = Schema([{"ruleset": str, "words": list}])

<<<<<<< HEAD

# Define SQL query templates
CREATE_DIALECT_TABLE_STMT = """CREATE TEMPORARY TABLE {dialect} (
=======
newword_schema = DataFrameSchema({
    "token": Column(pa.String),
    "transcription": Column(pa.String), #TODO: add pa.Check
    "alt_transcription_1": Column(pa.String, required=False),
    "alt_transcription_2": Column(pa.String, required=False),
    "alt_transcription_3": Column(pa.String, required=False),
    "pos": Column(pa.String),
    "morphology": Column(pa.String, required=False)
})

CREATE_PRON_TABLE_STMT = """CREATE TEMPORARY TABLE {pron_table_name} (
>>>>>>> d5bf645b
pron_id INTEGER NOT NULL,
nofabet TEXT NOT NULL,
certainty INTEGER NOT NULL,
unique_id VARCHAR NOT NULL,
FOREIGN KEY(unique_id) REFERENCES words(unique_id)
ON UPDATE CASCADE);
"""

CREATE_WORD_TABLE_STMT = """CREATE TEMPORARY TABLE {word_table_name} (
word_id INTEGER PRIMARY KEY AUTOINCREMENT,
wordform TEXT NOT NULL,
pos TEXT,
feats TEXT,
source TEXT,
decomp_ort TEXT,
decomp_pos TEXT,
garbage TEXT,
domain TEXT,
abbr TEXT,
set_name TEXT,
style_status TEXT,
inflector_role TEXT,
inflector_rule TEXT,
morph_label TEXT,
compounder_code TEXT,
update_info TEXT,
lang_code TEXT,
expansion TEXT,
set_id TEXT,
lemma TEXT,
sem_code TEXT,
frequency TEXT,
orig_wf TEXT,
comment TEXT,
unique_id VARCHAR NOT NULL UNIQUE
);"""

INSERT_STMT = "INSERT INTO {table_name} SELECT * FROM {other_table};"

WHERE_WORD_IN_STMT = (
    "WHERE unique_id IN (SELECT w.unique_id FROM {word_table} w "
    "WHERE {conditions})"
)

WHERE_REGEXP = "WHERE REGEXP(?,nofabet)"

WORD_NOT_IN = "w.wordform NOT IN"

COL_WORD_PRON = "w.wordform, p.nofabet "

COL_ID_WORD_FEATS_PRON = (
    "w.unique_id, w.wordform, w.pos, w.feats, p.nofabet"
)

COL_WORD_POS_FEATS_PRON = "w.wordform, w.pos, w.feats, p.nofabet"

COL_ALL = (
    "w.word_id, "
    "w.wordform, "
    "w.pos, "
    "w.feats, "
    "w.source, "
    "w.decomp_ort, "
    "w.decomp_pos, "
    "w.garbage, "
    "w.domain, "
    "w.abbr, "
    "w.set_name, "
    "w.style_status, "
    "w.inflector_role, "
    "w.inflector_rule, "
    "w.morph_label, "
    "w.compounder_code, "
    "w.update_info, "
    "w.lang_code, "
    "w.expansion, "
    "w.set_id, "
    "w.lemma, "
    "w.sem_code, "
    "w.frequency, "
    "w.orig_wf, "
    "w.comment, "
    "p.pron_id, "
    "p.nofabet, "
    "p.certainty, "
    "p.unique_id "
)

UPDATE_QUERY = (
    "UPDATE {dialect} SET nofabet = REGREPLACE(?,?,nofabet) "
    "{where_word_in_stmt};"
)

SELECT_QUERY = (
    "SELECT "
    "{columns} "
    "FROM {word_table} w "
    "LEFT JOIN {pron_table} p "
    "ON p.unique_id = w.unique_id "
    "{where_regex} "
    "{where_word_in_stmt};"
)<|MERGE_RESOLUTION|>--- conflicted
+++ resolved
@@ -1,6 +1,5 @@
 """Constant values used by lexupdater.
 
-* Load config values into python structures
 * Validation schemas for the configurable input rules, exemptions and dialects.
 * SQL query template strings to create tables, insert values, update entries
 and select entries.
@@ -45,14 +44,9 @@
 
 exemption_schema = Schema([{"ruleset": str, "words": list}])
 
-<<<<<<< HEAD
-
-# Define SQL query templates
-CREATE_DIALECT_TABLE_STMT = """CREATE TEMPORARY TABLE {dialect} (
-=======
 newword_schema = DataFrameSchema({
     "token": Column(pa.String),
-    "transcription": Column(pa.String), #TODO: add pa.Check
+    "transcription": Column(pa.String),  # TODO: add pa.Check
     "alt_transcription_1": Column(pa.String, required=False),
     "alt_transcription_2": Column(pa.String, required=False),
     "alt_transcription_3": Column(pa.String, required=False),
@@ -60,8 +54,8 @@
     "morphology": Column(pa.String, required=False)
 })
 
+# Define SQL query templates
 CREATE_PRON_TABLE_STMT = """CREATE TEMPORARY TABLE {pron_table_name} (
->>>>>>> d5bf645b
 pron_id INTEGER NOT NULL,
 nofabet TEXT NOT NULL,
 certainty INTEGER NOT NULL,
