--- conflicted
+++ resolved
@@ -52,21 +52,18 @@
     with open(f'{output_dir}{d}.txt', 'w') as expfile:
         for elm in exp[d]:
             expfile.write(f'{elm[1]}\t{elm[2]}\t{elm[3]}\t{elm[-2]}\n')
-<<<<<<< HEAD
 
 if args.print_base:
     base = get_base(connection)
     with open(output_dir + f'/base.txt', 'w') as basefile:
         for el in base:
             basefile.write(f'{el[1]}\t{el[2]}\t{el[3]}\t{el[-2]}\n')
-=======
-    # Is it intentional to rewrite the base file for every dialect?
-    # If not, TODO: unindent conditional block
-    if args.print_base:
-        base = get_base(connection)
-        with open(f'{output_dir}/base.txt', 'w') as basefile:
-            for el in base:
-                basefile.write(f'{el[1]}\t{el[2]}\t{el[3]}\t{el[-2]}\n')
->>>>>>> 4289e771
+
+if args.print_base:
+    base = get_base(connection)
+    with open(f'{output_dir}/base.txt', 'w') as basefile:
+        for el in base:
+            basefile.write(f'{el[1]}\t{el[2]}\t{el[3]}\t{el[-2]}\n')
+
 
 print(datetime.datetime.now() - begin_time)