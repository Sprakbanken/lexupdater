#!/usr/bin/env python
# coding=utf-8

"""Parse input arguments and run lexupdater.main."""

import argparse
import logging

<<<<<<< HEAD
from config import DIALECTS
=======
from .config import DIALECTS, OUTPUT_DIR
>>>>>>> 29712052
from .lexupdater import main


# Argument parser
parser = argparse.ArgumentParser()

parser.add_argument(
    "--dialects",
    "-d",
    action="store",
    type=str,
    nargs="+",
    default=DIALECTS,
    help="Apply replacement rules on one or more specified dialects.",
)
parser.add_argument(
    "--write_base",
    "-b",
    action="store_true",
    help=(
        "Generate a base lexicon file, containing the state of the lexicon "
        "prior to updates."
    )
)
parser.add_argument(
    "--match_words",
    "-m",
    action="store_true",
    help=(
        "Print list of the words that will be affected by update rules "
        "for the given dialects"
    )
)
parser.add_argument(
    "--verbose",
    "-v",
    action="store_true",
    help=(
        "Print logging messages at the debugging level. "
        "See python documentation on logging for more info."
    )
)
parser.add_argument(
    "--log_file",
    "-l",
    action="store",
    type=str,
    nargs="?",
    help="Save all logging messages to the given file. ",
)
args = parser.parse_args()

if args.verbose:
    LOGGING_LEVEL = logging.DEBUG
else:
    LOGGING_LEVEL = logging.INFO

logging.basicConfig(
    filename=(OUTPUT_DIR / args.log_file) if args.log_file else None,
    level=LOGGING_LEVEL,
    format='%(asctime)s | %(levelname)s | %(module)s | %(message)s',
    datefmt='%Y-%m-%d %H:%M')

main(args.dialects, args.write_base, args.match_words)<|MERGE_RESOLUTION|>--- conflicted
+++ resolved
@@ -6,11 +6,7 @@
 import argparse
 import logging
 
-<<<<<<< HEAD
-from config import DIALECTS
-=======
-from .config import DIALECTS, OUTPUT_DIR
->>>>>>> 29712052
+from config import DIALECTS, OUTPUT_DIR
 from .lexupdater import main
 
 
