--- conflicted
+++ resolved
@@ -5,8 +5,6 @@
 dialect_schema = Schema(DIALECTS)
 """Validation schema for dialects"""
 
-
-<<<<<<< HEAD
 # Validation schema for the rulesets
 ruleset_schema = Schema(
     {
@@ -26,28 +24,6 @@
             }
         ],
     }
-=======
-rule_schema = Schema(
-    [
-        {
-            "areas": dialect_schema.schema,
-            "name": str,
-            "rules": [
-                {
-                    "pattern": str,
-                    "repl": str,
-                    "constraints": [
-                        Optional({
-                            "field": str,
-                            "pattern": str,
-                            "is_regex": bool
-                        })
-                    ],
-                }
-            ],
-        }
-    ]
->>>>>>> da6aba21
 )
 """Validation schema for the rulesets"""
 
