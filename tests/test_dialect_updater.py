--- conflicted
+++ resolved
@@ -63,15 +63,7 @@
 
     def test_parse_constraints(self, rule):
         # given
-<<<<<<< HEAD
-        constraints = [
-            {"field": "pos", "pattern": r"NN", "is_regex": False},
-            {"field": "feats", "pattern": r"MAS", "is_regex": True},
-        ]
-=======
         constraints = rule["constraints"]
-        reader = dialect_updater.ConstraintReader(constraints, "word_table")
->>>>>>> 928d3d33
         # when
         result_string, result_values = dialect_updater.parse_constraints(
             constraints, "word_table"
@@ -80,19 +72,12 @@
         assert result_values == ["NN", "MAS"]
         assert "pos = ? AND feats REGEXP ?" in result_string
 
-<<<<<<< HEAD
-    def test_parse_blacklists(self):
-        # given
-        input_blacklists = {"ruleset": "test", "words": ["garn", "klarne"]}
-=======
     def test_parse_exemptions(self):
         # given
         input_exemptions = {"ruleset": "test", "words": ["garn", "klarne"]}
-        reader = dialect_updater.ExemptionReader(input_exemptions)
->>>>>>> 928d3d33
         # when
         result_string, result_values = dialect_updater.parse_exemptions(
-            input_blacklists
+            input_exemptions
         )
         # then
         assert result_string == " wordform NOT IN (?,?)"
