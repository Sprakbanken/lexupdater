"""Configuration values for the unit tests."""

from pathlib import Path

import pytest

from lexupdater.db_handler import DatabaseUpdater


@pytest.fixture(scope="session")
def ruleset_fixture():
    """Set up a test value for the rules."""
    from dummy_rules import test1, test2
    return [test1, test2]


@pytest.fixture(scope="session")
def exemptions_fixture():
    """Test value for the exemptions."""
    from dummy_exemptions import exemption1, exemption2
    return [exemption1, exemption2]


@pytest.fixture(scope="session")
def some_dialects():
    """Set up a test value for the dialects."""
    return ["e_spoken", "n_written", "sw_spoken"]


@pytest.fixture(scope="session")
def all_dialects():
    """Full list of valid dialects."""
    return [
        "e_spoken",
        "e_written",
        "sw_spoken",
        "sw_written",
        "w_spoken",
        "w_written",
        "t_spoken",
        "t_written",
        "n_spoken",
        "n_written",
    ]


@pytest.fixture
def invalid_config_values(request, ruleset_fixture, exemptions_fixture):
    """Manipulated input data to test the schema validation."""
    if request.param == "rules":
        return (
            ruleset_fixture + [{"unexpected_key": "unexpected_value"}],
            exemptions_fixture,
        )
    elif request.param == "exemptions":
        return (
            ruleset_fixture,
            exemptions_fixture + [{"unexpected_key": "unexpected_value"}],
        )
    else:
        raise ValueError("invalid internal test config")


@pytest.fixture(scope="function")
def db_updater_obj(ruleset_fixture, all_dialects, exemptions_fixture):
    """Instance of the class object we want to test.

    Connect to the correct database, yield the DatabaseUpdater object,
    and close the connection after the test is done with the object.

    Tests that make use of this fixture will need to be updated
    if the config values are changed.
    """
    updater_obj = DatabaseUpdater(
        str(Path('tests') / 'dummy_data.db'),  # Ensure OS agnostic file path
        ruleset_fixture,
        all_dialects,
<<<<<<< HEAD
        "test_words",
=======
>>>>>>> c54d15dd
        exemptions_fixture,
    )
    yield updater_obj
    updater_obj.close_connection()<|MERGE_RESOLUTION|>--- conflicted
+++ resolved
@@ -75,10 +75,6 @@
         str(Path('tests') / 'dummy_data.db'),  # Ensure OS agnostic file path
         ruleset_fixture,
         all_dialects,
-<<<<<<< HEAD
-        "test_words",
-=======
->>>>>>> c54d15dd
         exemptions_fixture,
     )
     yield updater_obj
