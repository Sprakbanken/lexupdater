--- conflicted
+++ resolved
@@ -1,9 +1,5 @@
 """Configuration values for the unit tests."""
 
-<<<<<<< HEAD
-import logging
-=======
->>>>>>> 29712052
 from pathlib import Path
 
 import pytest
@@ -11,11 +7,6 @@
 from config import WORD_TABLE
 from lexupdater.db_handler import DatabaseUpdater
 
-<<<<<<< HEAD
-logging.basicConfig(level=logging.DEBUG)
-
-=======
->>>>>>> 29712052
 
 @pytest.fixture(scope="session")
 def ruleset_fixture():
