--- conflicted
+++ resolved
@@ -1,27 +1,4 @@
 """Configure input data to update the lexicon transcriptions."""
-
-<<<<<<< HEAD
-WORD_TABLE = "words_tmp"
-"""Name of the temp table to contain all words and metadata in the database."""
-=======
-from pathlib import Path
-
-
-__all__ = [
-    "DATABASE",
-    "DIALECTS",
-    "RULES_FILE",
-    "EXEMPTIONS_FILE",
-    "OUTPUT_DIR",
-    "NEWWORD_FILE"
-]
-"""Variables that are available to be imported
-by other modules.
-"""
-
-
-DATA_DIR = Path("data")
->>>>>>> c54d15dd
 
 DATABASE = "data/input/backend-db03.db"
 """Path to the backend db"""
